--- conflicted
+++ resolved
@@ -1,13 +1,6 @@
-<<<<<<< HEAD
-use std::{
-    fmt::{Display, Formatter, Result as fmtResult},
-    ops::Neg,
-};
-=======
 use num_traits::ConstZero;
 use std::fmt::{Display, Formatter, Result as fmtResult};
 use std::ops::Neg;
->>>>>>> d68e07e6
 
 /// The type of option to be priced (call or put).
 #[derive(Debug, Clone, Eq, PartialEq, Copy)]
