--- conflicted
+++ resolved
@@ -54,23 +54,50 @@
 
 // TODO: to remove?
 #[rustfmt::skip]
-pub fn small_t_expansion_of_normalised_black_call_old(h: f64, t: f64) -> f64 {
+pub fn small_t_expansion_of_normalised_black_call_old(h: f64, t: f64) -> Result<f64, &'static str> {
     let a = 1.0 + h * (0.5 * SQRT_2PI) * erfcx(-FRAC_1_SQRT_2 * h);
     let w = t * t;
     let h2 = h * h;
 
-    let expansion = 2.0 * t * (a + w * ((-1.0 + 3.0 * a + a * h2) / 6.0
-        + w * ((-7.0 + 15.0 * a + h2 * (-1.0 + 10.0 * a + a * h2)) / 120.0
-        + w * ((-57.0 + 105.0 * a + h2 * (-18.0 + 105.0 * a + h2 * (-1.0 + 21.0 * a + a * h2))) / 5040.0
-        + w * ((-561.0 + 945.0 * a + h2 * (-285.0 + 1260.0 * a + h2 * (-33.0 + 378.0 * a + h2 * (-1.0 + 36.0 * a + a * h2)))) / 362880.0
-        + w * ((-6555.0 + 10395.0 * a + h2 * (-4680.0 + 17325.0 * a + h2 * (-840.0 + 6930.0 * a + h2 * (-52.0 + 990.0 * a + h2 * (-1.0 + 55.0 * a + a * h2))))) / 39916800.0)))
-        + ((-89055.0 + 135135.0 * a + h2 * (-82845.0 + 270270.0 * a + h2 * (-20370.0 + 135135.0 * a + h2 * (-1926.0 + 25740.0 * a + h2 * (-75.0 + 2145.0 * a + h2 * (-1.0 + 78.0 * a + a * h2)))))) * w) / 6227020800.0)));
-
-    let b = ONE_OVER_SQRT_TWO_PI * (-0.5 * (h * h + t * t)).exp() * expansion;
-    b.abs().max(0.0)
-}
-
-<<<<<<< HEAD
+    println!("a: {}", a);
+    println!("w: {}", w);
+    println!("h2: {}", h2);
+
+    let term1 = (-1.0 + 3.0 * a + a * h2) / 6.0;
+    let term2 = (-7.0 + 15.0 * a + h2 * (-1.0 + 10.0 * a + a * h2)) / 120.0;
+    let term3 = (-57.0 + 105.0 * a + h2 * (-18.0 + 105.0 * a + h2 * (-1.0 + 21.0 * a + a * h2))) / 5040.0;
+    let term4 = (-561.0 + 945.0 * a + h2 * (-285.0 + 1260.0 * a + h2 * (-33.0 + 378.0 * a + h2 * (-1.0 + 36.0 * a + a * h2)))) / 362880.0;
+    let term5 = (-6555.0 + 10395.0 * a + h2 * (-4680.0 + 17325.0 * a + h2 * (-840.0 + 6930.0 * a + h2 * (-52.0 + 990.0 * a + h2 * (-1.0 + 55.0 * a + a * h2))))) / 39916800.0;
+    let term6 = (-89055.0 + 135135.0 * a + h2 * (-82845.0 + 270270.0 * a + h2 * (-20370.0 + 135135.0 * a + h2 * (-1926.0 + 25740.0 * a + h2 * (-75.0 + 2145.0 * a + h2 * (-1.0 + 78.0 * a + a * h2)))))) / 6227020800.0;
+
+    println!("term1: {}", term1);
+    println!("term2: {}", term2);
+    println!("term3: {}", term3);
+    println!("term4: {}", term4);
+    println!("term5: {}", term5);
+    println!("term6: {}", term6);
+
+    let expansion = 2.0 * t * (a + w * (term1
+        + w * (term2
+        + w * (term3
+        + w * (term4
+        + w * term5))
+        + term6 * w)));
+
+    println!("expansion: {}", expansion);
+
+    let exp_term = (-0.5 * (h * h + t * t)).exp();
+    println!("exp_term: {}", exp_term);
+
+    let b = ONE_OVER_SQRT_TWO_PI * exp_term * expansion;
+    println!("b: {}", b);
+
+    let result = b.abs().max(0.0);
+    println!("result: {}", result);
+
+    Ok(result)
+}
+
 /// Computes the normalized Black call option value using a small-t expansion.
 ///
 /// # Arguments
@@ -94,59 +121,89 @@
 
     let a = 1.0 + h * (0.5 * SQRT_2PI) * erfcx(-FRAC_1_SQRT_2 * h);
 
+    println!("a: {}", a);
+
     // 12th order Taylor expansion with 6 terms
     let y_diff = {
-        let term1 = a.mul_add(1.0, -1.0); // -1.0 + a
-        let term2 = h2.mul_add(a, 3.0 * a - 7.0); // -7.0 + 15.0 * a + h2 * (-1.0 + 10.0 * a + a * h2)
-        let term3 = h2
-            .mul_add(h2.mul_add(a, 21.0 * a - 1.0), 105.0 * a - 18.0)
-            .mul_add(1.0, 105.0 * a - 57.0);
-        let term4 = h2
-            .mul_add(
-                h2.mul_add(h2.mul_add(a, 36.0 * a - 1.0), 378.0 * a - 33.0),
-                1260.0 * a - 285.0,
-            )
-            .mul_add(1.0, 945.0 * a - 561.0);
-        let term5 = h2
-            .mul_add(
+        let term1 = a.mul_add(h2 + 3.0, -1.0) / 6.0;
+        let term2 = h2.mul_add(a.mul_add(h2 + 10.0, -1.0), a.mul_add(15.0, -7.0)) / 120.0;
+        let term3 = h2.mul_add(
+            h2.mul_add(a.mul_add(h2 + 21.0, -1.0), a.mul_add(105.0, -18.0)),
+            a.mul_add(105.0, -57.0),
+        ) / 5040.0;
+        let term4 = h2.mul_add(
+            h2.mul_add(
+                h2.mul_add(a.mul_add(h2 + 36.0, -1.0), a.mul_add(378.0, -33.0)),
+                a.mul_add(1260.0, -285.0),
+            ),
+            a.mul_add(945.0, -561.0),
+        ) / 362880.0;
+
+        let term5 = h2.mul_add(
+            h2.mul_add(
                 h2.mul_add(
-                    h2.mul_add(h2.mul_add(a, 55.0 * a - 1.0), 990.0 * a - 52.0),
-                    6930.0 * a - 840.0,
+                    h2.mul_add(a.mul_add(h2 + 55.0, -1.0), a.mul_add(990.0, -52.0)),
+                    a.mul_add(6930.0, -840.0),
                 ),
-                17325.0 * a - 4680.0,
-            )
-            .mul_add(1.0, 10395.0 * a - 6555.0);
+                a.mul_add(17325.0, -4680.0),
+            ),
+            a.mul_add(10395.0, -6555.0),
+        ) / 39916800.0;
+        let term6 = h2.mul_add(
+            h2.mul_add(
+                h2.mul_add(
+                    h2.mul_add(
+                        h2.mul_add(a.mul_add(h2 + 78.0, -1.0), a.mul_add(2145.0, -75.0)),
+                        a.mul_add(25740.0, -1926.0),
+                    ),
+                    a.mul_add(135135.0, -20370.0),
+                ),
+                a.mul_add(270270.0, -82845.0),
+            ),
+            a.mul_add(135135.0, -89055.0),
+        ) / 6227020800.0;
 
         let t2_squared = t2 * t2;
         let t2_cubed = t2_squared * t2;
         let t2_quartic = t2_squared * t2_squared;
         let t2_quintic = t2_cubed * t2_squared;
+        let t2_sextic = t2_cubed * t2_cubed;
+
+        println!("term1: {}", term1);
+        println!("term2: {}", term2);
+        println!("term3: {}", term3);
+        println!("term4: {}", term4);
+        println!("term5: {}", term5);
+        println!("term6: {}", term6);
 
         2.0 * t
             * (a.mul_add(
-                1.0,
-                term1.mul_add(
-                    t2 / 6.0,
-                    term2.mul_add(
-                        t2_squared / 120.0,
-                        term3.mul_add(
-                            t2_cubed / 5040.0,
-                            term4.mul_add(t2_quartic / 362880.0, term5 * t2_quintic / 39916800.0),
+            1.0,
+            term1.mul_add(
+                t2,
+                term2.mul_add(
+                    t2_squared,
+                    term3.mul_add(
+                        t2_cubed,
+                        term4.mul_add(
+                            t2_quartic,
+                            term5.mul_add(t2_quintic, term6 * t2_sextic),
                         ),
                     ),
                 ),
-            ))
+            ),
+        ))
     };
 
+    println!("expansion: {}", y_diff);
     let exp_term = (-0.5 * (h2 + t2)).exp();
     let black_value = ONE_OVER_SQRT_TWO_PI * exp_term * y_diff;
+    // let b = ONE_OVER_SQRT_TWO_PI * (-0.5 * (h * h + t * t)).exp() * expansion;
 
     Some(black_value.abs().max(0.0))
 }
 
-=======
 #[allow(dead_code)]
->>>>>>> d68e07e6
 pub fn normalised_black_call_using_erfcx(h: f64, t: f64) -> f64 {
     let b = 0.5
         * (-0.5 * (h * h + t * t)).exp()
@@ -187,7 +244,7 @@
 
 // TODO: to remove?
 #[rustfmt::skip]
-pub fn asymptotic_expansion_of_normalised_black_call_old(h: f64, t: f64) -> f64 {
+pub fn asymptotic_expansion_of_normalised_black_call_old(h: f64, t: f64) -> Result<f64, &'static str> {
     let e = (t / h) * (t / h);
     let r = (h + t) * (h - t);
     let q = (h / r) * (h / r);
@@ -212,7 +269,7 @@
             + 33.0 * (-70.0 + e * (-130900.0 + e * (-649264.0 + e * (-13449040.0 + e * (-141214920.0 + e * (-834451800.0 + e * (-2952675600.0 + e * (-6495886320.0 + e * (-9075135300.0 + e * (-8119857900.0 + e * (-4639918800.0 + e * (-1668903600.0 + e * (-367158792.0 + e * (-47071640.0 + e * (-3246320.0 + e * (-104720.0 + e * (-1190.0 - 2.0 * e))))))))))))))))) * q))))))))))))))));
 
     let b = ONE_OVER_SQRT_TWO_PI * ((-0.5 * (h * h + t * t)).exp()) * (t / r) * asymptotic_expansion_sum;
-    b.abs().max(0.0)
+    Ok(b.abs().max(0.0))
 }
 
 /// Computes the asymptotic expansion of the normalized Black call price.
